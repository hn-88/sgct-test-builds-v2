--- conflicted
+++ resolved
@@ -12,12 +12,6 @@
 #include <nlohmann/json.hpp>
 #include <nlohmann/json-schema.hpp>
 #include <sgct/readconfig.h>
-<<<<<<< HEAD
-=======
-#include <nlohmann/json.hpp>
-#include <nlohmann/json-schema.hpp>
->>>>>>> e3e9e374
-#include <iostream>
 
 TEST_CASE("Parse Required Schema: Version", "[parse schema]") {
     const std::string Sources = R"(
