/*****************************************************************************************
 * SGCT                                                                                  *
 * Simple Graphics Cluster Toolkit                                                       *
 *                                                                                       *
 * Copyright (c) 2012-2022                                                               *
 * For conditions of distribution and use, see copyright notice in LICENSE.md            *
 ****************************************************************************************/

#include <sgct/readconfig.h>

#include <sgct/error.h>
#include <sgct/log.h>
#include <sgct/fmt.h>
#include <sgct/log.h>
#include <sgct/math.h>
#include <sgct/tinyxml.h>
#include <glm/gtc/quaternion.hpp>
#include <glm/gtc/type_ptr.hpp>
#include <nlohmann/json.hpp>
#include <nlohmann/json-schema.hpp>
#include <algorithm>
#include <filesystem>
#include <fstream>
#include <sstream>
#include <unordered_map>
#include <iostream>

#define Err(code, msg) sgct::Error(sgct::Error::Component::ReadConfig, code, msg)

namespace {
    template <class... Ts> struct overloaded : Ts... { using Ts::operator()...; };
    template <class... Ts> overloaded(Ts...)->overloaded<Ts...>;

    template <typename From, typename To>
    To fromGLM(From v) {
        To r;
        std::memcpy(&r, glm::value_ptr(v), sizeof(To));
        return r;
    }

    sgct::config::Window::StereoMode parseStereoType(std::string_view t) {
        using M = sgct::config::Window::StereoMode;
        if (t == "none" || t == "no_stereo") { return M::NoStereo; }
        if (t == "active" || t == "quadbuffer") { return M::Active; }
        if (t == "checkerboard") { return M::Checkerboard; }
        if (t == "checkerboard_inverted") { return M::CheckerboardInverted; }
        if (t == "anaglyph_red_cyan") { return M::AnaglyphRedCyan; }
        if (t == "anaglyph_amber_blue") { return M::AnaglyphAmberBlue; }
        if (t == "anaglyph_wimmer") { return M::AnaglyphRedCyanWimmer; }
        if (t == "vertical_interlaced") { return M::VerticalInterlaced; }
        if (t == "vertical_interlaced_inverted") { return M::VerticalInterlacedInverted; }
        if (t == "test" || t == "dummy") { return M::Dummy; }
        if (t == "side_by_side") { return M::SideBySide; }
        if (t == "side_by_side_inverted") { return M::SideBySideInverted; }
        if (t == "top_bottom") { return M::TopBottom; }
        if (t == "top_bottom_inverted") { return M::TopBottomInverted; }

        throw Err(6085, fmt::format("Unkonwn stereo mode {}", t));
    }

    std::string_view toString(sgct::config::Window::StereoMode mode) {
        switch (mode) {
            case sgct::config::Window::StereoMode::NoStereo:
                return "none";
            case sgct::config::Window::StereoMode::Active:
                return "active";
            case sgct::config::Window::StereoMode::Checkerboard:
                return "checkerboard";
            case sgct::config::Window::StereoMode::CheckerboardInverted:
                return "checkerboard_inverted";
            case sgct::config::Window::StereoMode::AnaglyphRedCyan:
                return "anaglyph_red_cyan";
            case sgct::config::Window::StereoMode::AnaglyphAmberBlue:
                return "anaglyph_amber_blue";
            case sgct::config::Window::StereoMode::AnaglyphRedCyanWimmer:
                return "anaglyph_wimmer";
            case sgct::config::Window::StereoMode::VerticalInterlaced:
                return "vertical_interlaced";
            case sgct::config::Window::StereoMode::VerticalInterlacedInverted:
                return "vertical_interlaced_inverted";
            case sgct::config::Window::StereoMode::Dummy:
                return "dummy";
            case sgct::config::Window::StereoMode::SideBySide:
                return "side_by_side";
            case sgct::config::Window::StereoMode::SideBySideInverted:
                return "side_by_side_inverted";
            case sgct::config::Window::StereoMode::TopBottom:
                return "top_bottom";
            case sgct::config::Window::StereoMode::TopBottomInverted:
                return "top_bottom_inverted";
            default:
                throw std::logic_error("Missing case exception");
        }
    }

    sgct::config::Window::ColorBitDepth parseBufferColorBitDepth(std::string_view type) {
        if (type == "8") { return sgct::config::Window::ColorBitDepth::Depth8; }
        if (type == "16") { return sgct::config::Window::ColorBitDepth::Depth16; }
        if (type == "16f") { return sgct::config::Window::ColorBitDepth::Depth16Float; }
        if (type == "32f") { return sgct::config::Window::ColorBitDepth::Depth32Float; }
        if (type == "16i") { return sgct::config::Window::ColorBitDepth::Depth16Int; }
        if (type == "32i") { return sgct::config::Window::ColorBitDepth::Depth32Int; }
        if (type == "16ui") { return sgct::config::Window::ColorBitDepth::Depth16UInt; }
        if (type == "32ui") { return sgct::config::Window::ColorBitDepth::Depth32UInt; }

        throw Err(6086, fmt::format("Unknown color bit depth {}", type));
    }

    int cubeMapResolutionForQuality(std::string_view quality) {
        if (quality == "low" || quality == "256") { return 256; }
        if (quality == "medium" || quality == "512") { return 512; }
        if (quality == "high" || quality == "1k" || quality == "1024") { return 1024; }
        if (quality == "1.5k" || quality == "1536") { return 1536; }
        if (quality == "2k" || quality == "2048") { return 2048; }
        if (quality == "4k" || quality == "4096") { return 4096; }
        if (quality == "8k" || quality == "8192") { return 8192; }
        if (quality == "16k" || quality == "16384") { return 16384; }
        if (quality == "32k" || quality == "32768") { return 32768; }
        if (quality == "64k" || quality == "65536") { return 65536; }

        throw Err(6087, fmt::format("Unknown resolution {} for cube map", quality));
    }

    sgct::config::Capture::Format parseImageFormat(std::string_view format) {
        using namespace sgct::config;

        if (format == "png" || format == "PNG") { return Capture::Format::PNG; }
        if (format == "tga" || format == "TGA") { return Capture::Format::TGA; }
        if (format == "jpg" || format == "JPG") { return Capture::Format::JPG; }
        throw Err(6060, "Unknown capturing format");
    }

    sgct::config::Viewport::Eye parseEye(std::string_view eye) {
        if (eye == "center") { return sgct::config::Viewport::Eye::Mono; }
        if (eye == "left")   { return sgct::config::Viewport::Eye::StereoLeft; }
        if (eye == "right")  { return sgct::config::Viewport::Eye::StereoRight; }

        throw Err(6020, "Unrecognized eye position");
    }

    sgct::config::FisheyeProjection::Interpolation parseInterpolation(std::string_view i)
    {
        using namespace sgct::config;
        if (i == "cubic") { return FisheyeProjection::Interpolation::Cubic; }
        if (i == "linear") { return FisheyeProjection::Interpolation::Linear; }

        throw Err(6023, "Unregnozed interpolation");
    }

    sgct::config::SpoutOutputProjection::Mapping parseMapping(std::string_view mapping) {
        using namespace sgct::config;
        if (mapping == "fisheye") { return SpoutOutputProjection::Mapping::Fisheye; }
        if (mapping == "equirectangular") {
            return SpoutOutputProjection::Mapping::Equirectangular;
        }
        if (mapping == "cubemap") { return SpoutOutputProjection::Mapping::Cubemap; }

        throw Err(6086, fmt::format("Unknown spout output mapping: {}", mapping));
    }
} // namespace

namespace xmlconfig {

sgct::quat parseOrientationNode(tinyxml2::XMLElement& element) {
    float x = 0.f;
    float y = 0.f;
    float z = 0.f;

    bool eulerMode = false;
    bool quatMode = false;

    glm::quat quat = glm::quat(1.f, 0.f, 0.f, 0.f);

    float value;
    if (element.QueryFloatAttribute("w", &value) == tinyxml2::XML_SUCCESS) {
        quat.w = value;
        quatMode = true;
    }

    if (element.QueryFloatAttribute("y", &value) == tinyxml2::XML_SUCCESS) {
        y = value;
        eulerMode = true;
    }

    if (element.QueryFloatAttribute("yaw", &value) == tinyxml2::XML_SUCCESS) {
        y = -value;
    }

    if (element.QueryFloatAttribute("heading", &value) == tinyxml2::XML_SUCCESS) {
        y = -value;
    }

    if (element.QueryFloatAttribute("azimuth", &value) == tinyxml2::XML_SUCCESS) {
        y = -value;
    }

    if (element.QueryFloatAttribute("x", &value) == tinyxml2::XML_SUCCESS) {
        x = value;
        eulerMode = true;
    }

    if (element.QueryFloatAttribute("pitch", &value) == tinyxml2::XML_SUCCESS) {
        x = value;
    }

    if (element.QueryFloatAttribute("elevation", &value) == tinyxml2::XML_SUCCESS) {
        x = value;
    }

    if (element.QueryFloatAttribute("z", &value) == tinyxml2::XML_SUCCESS) {
        z = value;
        eulerMode = true;
    }

    if (element.QueryFloatAttribute("roll", &value) == tinyxml2::XML_SUCCESS) {
        z = -value;
    }

    if (element.QueryFloatAttribute("bank", &value) == tinyxml2::XML_SUCCESS) {
        z = -value;
    }

    if (quatMode) {
        quat.x = x;
        quat.y = y;
        quat.z = z;
    }
    else {
        if (eulerMode) {
            quat = glm::rotate(quat, glm::radians(x), glm::vec3(1.f, 0.f, 0.f));
            quat = glm::rotate(quat, glm::radians(y), glm::vec3(0.f, 1.f, 0.f));
            quat = glm::rotate(quat, glm::radians(z), glm::vec3(0.f, 0.f, 1.f));
        }
        else {
            quat = glm::rotate(quat, glm::radians(y), glm::vec3(0.f, 1.f, 0.f));
            quat = glm::rotate(quat, glm::radians(x), glm::vec3(1.f, 0.f, 0.f));
            quat = glm::rotate(quat, glm::radians(z), glm::vec3(0.f, 0.f, 1.f));
        }
    }

    return fromGLM<glm::quat, sgct::quat>(quat);
}

std::optional<sgct::ivec2> parseValueIVec2(const tinyxml2::XMLElement& e) {
    sgct::ivec2 value;
    bool xe = e.QueryIntAttribute("x", &value.x) == tinyxml2::XML_SUCCESS;
    bool ye = e.QueryIntAttribute("y", &value.y) == tinyxml2::XML_SUCCESS;
    return (xe && ye) ? std::optional(value) : std::nullopt;
}

std::optional<sgct::vec2> parseValueVec2(const tinyxml2::XMLElement& e) {
    sgct::vec2 value;
    bool xe = e.QueryFloatAttribute("x", &value.x) == tinyxml2::XML_SUCCESS;
    bool ye = e.QueryFloatAttribute("y", &value.y) == tinyxml2::XML_SUCCESS;
    return (xe && ye) ? std::optional(value) : std::nullopt;
}

std::optional<sgct::vec3> parseValueVec3(const tinyxml2::XMLElement& e) {
    sgct::vec3 value;
    bool xe = e.QueryFloatAttribute("x", &value.x) == tinyxml2::XML_SUCCESS;
    bool ye = e.QueryFloatAttribute("y", &value.y) == tinyxml2::XML_SUCCESS;
    bool ze = e.QueryFloatAttribute("z", &value.z) == tinyxml2::XML_SUCCESS;
    return (xe && ye && ze) ? std::optional(value) : std::nullopt;
}

std::optional<sgct::vec4> parseValueColor(const tinyxml2::XMLElement& e) {
    sgct::vec4 value;
    bool re = e.QueryFloatAttribute("r", &value.x) == tinyxml2::XML_SUCCESS;
    bool ge = e.QueryFloatAttribute("g", &value.y) == tinyxml2::XML_SUCCESS;
    bool be = e.QueryFloatAttribute("b", &value.z) == tinyxml2::XML_SUCCESS;
    bool ae = e.QueryFloatAttribute("a", &value.w) == tinyxml2::XML_SUCCESS;
    return (re && ge && be && ae) ? std::optional(value) : std::nullopt;
}

std::optional<sgct::mat4> parseValueMat4(const tinyxml2::XMLElement& e) {
    sgct::mat4 r;
    std::array<bool, 16> err = {
        e.QueryFloatAttribute("x0", &r.values[0]) == tinyxml2::XML_SUCCESS,
        e.QueryFloatAttribute("y0", &r.values[1]) == tinyxml2::XML_SUCCESS,
        e.QueryFloatAttribute("z0", &r.values[2]) == tinyxml2::XML_SUCCESS,
        e.QueryFloatAttribute("w0", &r.values[3]) == tinyxml2::XML_SUCCESS,
        e.QueryFloatAttribute("x1", &r.values[4]) == tinyxml2::XML_SUCCESS,
        e.QueryFloatAttribute("y1", &r.values[5]) == tinyxml2::XML_SUCCESS,
        e.QueryFloatAttribute("z1", &r.values[6]) == tinyxml2::XML_SUCCESS,
        e.QueryFloatAttribute("w1", &r.values[7]) == tinyxml2::XML_SUCCESS,
        e.QueryFloatAttribute("x2", &r.values[8]) == tinyxml2::XML_SUCCESS,
        e.QueryFloatAttribute("y2", &r.values[9]) == tinyxml2::XML_SUCCESS,
        e.QueryFloatAttribute("z2", &r.values[10]) == tinyxml2::XML_SUCCESS,
        e.QueryFloatAttribute("w2", &r.values[11]) == tinyxml2::XML_SUCCESS,
        e.QueryFloatAttribute("x3", &r.values[12]) == tinyxml2::XML_SUCCESS,
        e.QueryFloatAttribute("y3", &r.values[13]) == tinyxml2::XML_SUCCESS,
        e.QueryFloatAttribute("z3", &r.values[14]) == tinyxml2::XML_SUCCESS,
        e.QueryFloatAttribute("w3", &r.values[15]) == tinyxml2::XML_SUCCESS
    };

    bool suc = std::all_of(err.begin(), err.end(), [](bool v) { return v; });
    return suc ? std::optional(r) : std::nullopt;
}

template <typename T>
std::optional<T> parseValue(const tinyxml2::XMLElement& e, const char* name) {
    if (e.Attribute(name) == nullptr) {
        // The attribute does not exist, in which case we want to silently return
        return std::nullopt;
    }

    T value;
    tinyxml2::XMLError err;
    if constexpr (std::is_same_v<T, float>) {
        err = e.QueryFloatAttribute(name, &value);
    }
    else if constexpr (std::is_same_v<T, bool>) {
        err = e.QueryBoolAttribute(name, &value);
    }
    else if constexpr (std::is_same_v<T, int>) {
        err = e.QueryIntAttribute(name, &value);
    }
    else if constexpr (std::is_same_v<T, unsigned int>) {
        err = e.QueryUnsignedAttribute(name, &value);
    }
    else if constexpr (std::is_same_v<T, double>) {
        err = e.QueryDoubleAttribute(name, &value);
    }

    if (err == tinyxml2::XML_SUCCESS) {
        return value;
    }
    else {
        sgct::Log::Error(fmt::format("Error extracting value '{}'", name));
        return std::nullopt;
    }
}

sgct::config::PlanarProjection parsePlanarProjection(tinyxml2::XMLElement& element) {
    sgct::config::PlanarProjection proj;
    tinyxml2::XMLElement* fovElement = element.FirstChildElement("FOV");
    if (fovElement == nullptr) {
        throw Err(6000, "Missing specification of field-of-view values");
    }

    std::optional<float> down = parseValue<float>(*fovElement, "down");
    std::optional<float> left = parseValue<float>(*fovElement, "left");
    std::optional<float> right = parseValue<float>(*fovElement, "right");
    std::optional<float> up = parseValue<float>(*fovElement, "up");

    if (down && left && right && up) {
        // The negative signs here were lifted up from the viewport class. I think it is
        // nicer to store them in negative values and consider the fact that the down and
        // left fovs are inverted to be a detail of the XML specification
        proj.fov.down = -*down;
        proj.fov.left = -*left;
        proj.fov.right = *right;
        proj.fov.up = *up;
    }
    else {
        throw Err(6001, "Failed to parse planar projection FOV");
    }
    proj.fov.distance = parseValue<float>(*fovElement, "distance");

    if (tinyxml2::XMLElement* e = element.FirstChildElement("Orientation"); e) {
        proj.orientation = parseOrientationNode(*e);
    }
    if (tinyxml2::XMLElement* e = element.FirstChildElement("Offset"); e) {
        proj.offset = parseValueVec3(*e);
    }

    return proj;
}

sgct::config::FisheyeProjection parseFisheyeProjection(tinyxml2::XMLElement& elem) {
    sgct::config::FisheyeProjection proj;

    proj.fov = parseValue<float>(elem, "fov");
    if (const char* a = elem.Attribute("quality"); a) {
        proj.quality = cubeMapResolutionForQuality(a);
    }
    if (const char* a = elem.Attribute("interpolation"); a) {
        proj.interpolation = parseInterpolation(a);
    }
    proj.diameter = parseValue<float>(elem, "diameter");
    proj.tilt = parseValue<float>(elem, "tilt");

    if (tinyxml2::XMLElement* e = elem.FirstChildElement("Crop"); e) {
        sgct::config::FisheyeProjection::Crop crop;
        if (std::optional<float> v = parseValue<float>(*e, "left"); v) {
            crop.left = *v;
        }
        if (std::optional<float> v = parseValue<float>(*e, "right"); v) {
            crop.right = *v;
        }
        if (std::optional<float> v = parseValue<float>(*e, "bottom"); v) {
            crop.bottom = *v;
        }
        if (std::optional<float> v = parseValue<float>(*e, "top"); v) {
            crop.top = *v;
        }
        proj.crop = crop;
    }

    proj.keepAspectRatio = parseValue<bool>(elem, "keepAspectRatio");

    if (tinyxml2::XMLElement* e = elem.FirstChildElement("Offset"); e) {
        proj.offset = parseValueVec3(*e);
    }
    if (tinyxml2::XMLElement* e = elem.FirstChildElement("Background"); e) {
        proj.background = parseValueColor(*e);
    }

    return proj;
}

sgct::config::SphericalMirrorProjection parseSphericalMirrorProjection(
                                                            tinyxml2::XMLElement& element)
{
    sgct::config::SphericalMirrorProjection proj;
    if (const char* v = element.Attribute("quality"); v) {
        proj.quality = cubeMapResolutionForQuality(v);
    }

    proj.tilt = parseValue<float>(element, "tilt");

    if (tinyxml2::XMLElement* e = element.FirstChildElement("Background"); e) {
        proj.background = parseValueColor(*e);
    }
    if (tinyxml2::XMLElement* e = element.FirstChildElement("Geometry"); e) {
        if (const char* a = e->Attribute("bottom"); a) {
            proj.mesh.bottom = a;
        }
        if (const char* a = e->Attribute("left"); a) {
            proj.mesh.left = a;
        }
        if (const char* a = e->Attribute("right"); a) {
            proj.mesh.right = a;
        }
        if (const char* a = e->Attribute("top"); a) {
            proj.mesh.top = a;
        }
    }
    else {
        throw Err(6100, "Missing geometry paths");
    }

    return proj;
}

sgct::config::SpoutOutputProjection parseSpoutOutputProjection(
                                                            tinyxml2::XMLElement& element)
{
    sgct::config::SpoutOutputProjection proj;

    if (const char* a = element.Attribute("quality"); a) {
        try {
            proj.quality = cubeMapResolutionForQuality(a);
        }
        catch (const sgct::Error&) {
            proj.quality = element.IntAttribute("quality");
        }
    }
    if (const char* a = element.Attribute("drawMain"); a) {
        proj.drawMain = element.BoolAttribute("drawMain");
    }
    if (const char* a = element.Attribute("mapping"); a) {
        proj.mapping = parseMapping(a);
    }
    if (const char* a = element.Attribute("mappingSpoutName"); a) {
        proj.mappingSpoutName = a;
    }

    if (tinyxml2::XMLElement* e = element.FirstChildElement("Background"); e) {
        proj.background = parseValueColor(*e);
    }
    if (tinyxml2::XMLElement* e = element.FirstChildElement("Channels"); e) {
        sgct::config::SpoutOutputProjection::Channels c;
        c.right = *parseValue<bool>(*e, "Right");
        c.zLeft = *parseValue<bool>(*e, "zLeft");
        c.bottom = *parseValue<bool>(*e, "Bottom");
        c.top = *parseValue<bool>(*e, "Top");
        c.left = *parseValue<bool>(*e, "Left");
        c.zRight = *parseValue<bool>(*e, "zRight");
        proj.channels = c;
    }
    if (tinyxml2::XMLElement* e = element.FirstChildElement("RigOrientation"); e) {
        proj.orientation = sgct::vec3{
            *parseValue<float>(*e, "pitch"),
            *parseValue<float>(*e, "yaw"),
            *parseValue<float>(*e, "roll")
        };
    }

    return proj;
}

sgct::config::SpoutFlatProjection parseSpoutFlatProjection(tinyxml2::XMLElement& element)
{
    sgct::config::SpoutFlatProjection proj;

    if (const char* a = element.Attribute("width"); a) {
        proj.width = element.IntAttribute("width");
    }
    if (const char* a = element.Attribute("height"); a) {
        proj.height = element.IntAttribute("height");
    }
    if (const char* a = element.Attribute("mappingSpoutName"); a) {
        proj.mappingSpoutName = a;
    }
    if (const char* a = element.Attribute("drawMain"); a) {
        proj.drawMain = element.BoolAttribute("drawMain");
    }

    if (tinyxml2::XMLElement* e = element.FirstChildElement("Background"); e) {
        proj.background = parseValueColor(*e);
    }
    if (tinyxml2::XMLElement* e = element.FirstChildElement("PlanarProjection"); e) {
        proj.proj = parsePlanarProjection(*e);
    }

    return proj;
}

sgct::config::CylindricalProjection parseCylindricalProjection(
                                                            tinyxml2::XMLElement& element)
{
    sgct::config::CylindricalProjection proj;

    if (const char* a = element.Attribute("quality"); a) {
        proj.quality = cubeMapResolutionForQuality(a);
    }
    proj.rotation = parseValue<float>(element, "rotation");
    proj.heightOffset = parseValue<float>(element, "heightOffset");
    proj.radius = parseValue<float>(element, "radius");

    return proj;
}

sgct::config::EquirectangularProjection parseEquirectangularProjection(
                                                            tinyxml2::XMLElement& element)
{
    sgct::config::EquirectangularProjection proj;
    if (const char* a = element.Attribute("quality"); a) {
        proj.quality = cubeMapResolutionForQuality(a);
    }

    return proj;
}

sgct::config::ProjectionPlane parseProjectionPlane(tinyxml2::XMLElement& element) {
    tinyxml2::XMLElement* elem = element.FirstChildElement();
    // There should be exactly three positions in this child
    tinyxml2::XMLElement* c1 = elem;
    tinyxml2::XMLElement* c2 = elem->NextSiblingElement();
    if (!c2) {
        throw Err(6010, "Failed parsing coordinates. Missing XML children");
    }
    tinyxml2::XMLElement* c3 = c2->NextSiblingElement();
    if (!c3) {
        throw Err(6010, "Failed parsing coordinates. Missing XML children");
    }
    std::optional<sgct::vec3> p1 = parseValueVec3(*c1);
    std::optional<sgct::vec3> p2 = parseValueVec3(*c2);
    std::optional<sgct::vec3> p3 = parseValueVec3(*c3);
    if (!(p1 && p2 && p3)) {
        throw Err(6011, "Failed parsing ProjectionPlane coordinates. Type error");
    }

    sgct::config::ProjectionPlane proj;
    proj.lowerLeft = *p1;
    proj.upperLeft = *p2;
    proj.upperRight = *p3;
    return proj;
}

sgct::config::Viewport parseViewport(tinyxml2::XMLElement& elem) {
    sgct::config::Viewport viewport;
    if (const char* a = elem.Attribute("user"); a) {
        viewport.user = a;
    }
    if (const char* a = elem.Attribute("overlay"); a) {
        viewport.overlayTexture = std::filesystem::absolute(a).string();
    }
    if (const char* a = elem.Attribute("mask"); a) {
        viewport.blendMaskTexture = std::filesystem::absolute(a).string();
    }
    if (const char* a = elem.Attribute("BlendMask"); a) {
        viewport.blendMaskTexture = std::filesystem::absolute(a).string();
    }
    if (const char* a = elem.Attribute("BlackLevelMask"); a) {
        viewport.blackLevelMaskTexture = std::filesystem::absolute(a).string();
    }
    if (const char* a = elem.Attribute("mesh"); a) {
        viewport.correctionMeshTexture = std::filesystem::absolute(a).string();
    }

    viewport.isTracked = parseValue<bool>(elem, "tracked");

    // get eye if set
    if (const char* a = elem.Attribute("eye"); a) {
        viewport.eye = parseEye(a);
    }

    if (tinyxml2::XMLElement* e = elem.FirstChildElement("Pos"); e) {
        if (std::optional<sgct::vec2> pos = parseValueVec2(*e); pos) {
            viewport.position = *pos;
        }
        else {
            throw Err(6021, "Failed to parse position. Type error");
        }
    }
    if (tinyxml2::XMLElement* e = elem.FirstChildElement("Size"); e) {
        if (std::optional<sgct::vec2> size = parseValueVec2(*e); size) {
            viewport.size = *size;
        }
        else {
            throw Err(6022, "Failed to parse size. Type error");
        }
    }
    if (tinyxml2::XMLElement* e = elem.FirstChildElement("PlanarProjection"); e) {
        viewport.projection = parsePlanarProjection(*e);
    }
    if (tinyxml2::XMLElement* e = elem.FirstChildElement("FisheyeProjection"); e) {
        viewport.projection = parseFisheyeProjection(*e);
    }
    if (tinyxml2::XMLElement* e = elem.FirstChildElement("SphericalMirrorProjection"); e)
    {
        viewport.projection = parseSphericalMirrorProjection(*e);
    }
    if (tinyxml2::XMLElement* e = elem.FirstChildElement("SpoutOutputProjection"); e) {
        viewport.projection = parseSpoutOutputProjection(*e);
    }
    if (tinyxml2::XMLElement* e = elem.FirstChildElement("SpoutFlatProjection"); e) {
        viewport.projection = parseSpoutFlatProjection(*e);
    }
    if (tinyxml2::XMLElement* e = elem.FirstChildElement("CylindricalProjection"); e) {
        viewport.projection = parseCylindricalProjection(*e);
    }
    if (tinyxml2::XMLElement* e = elem.FirstChildElement("EquirectangularProjection"); e)
    {
        viewport.projection = parseEquirectangularProjection(*e);
    }
    if (tinyxml2::XMLElement* e = elem.FirstChildElement("Viewplane"); e) {
        viewport.projection = parseProjectionPlane(*e);
    }
    if (tinyxml2::XMLElement* e = elem.FirstChildElement("Projectionplane"); e) {
        viewport.projection = parseProjectionPlane(*e);
    }

    return viewport;
}

sgct::config::Scene parseScene(tinyxml2::XMLElement& element) {
    sgct::config::Scene scene;

    if (tinyxml2::XMLElement* e = element.FirstChildElement("Offset"); e) {
        scene.offset = parseValueVec3(*e);
    }
    if (tinyxml2::XMLElement* e = element.FirstChildElement("Orientation"); e) {
        scene.orientation = parseOrientationNode(*e);
    }
    if (tinyxml2::XMLElement* e = element.FirstChildElement("Scale"); e) {
        scene.scale = parseValue<float>(*e, "value");
    }

    return scene;
}

sgct::config::Window parseWindow(tinyxml2::XMLElement& elem, int count) {
    sgct::config::Window window;

    std::optional<int> id = parseValue<int>(elem, "id");
    window.id = id.value_or(count);

    if (const char* a = elem.Attribute("name"); a) {
        window.name = a;
    }
    if (const char* a = elem.Attribute("tags"); a) {
        std::string tags = a;
        std::stringstream ss(tags);
        std::string part;
        while (std::getline(ss, part, ',')) {
            window.tags.push_back(part);
        }
    }
    if (const char* a = elem.Attribute("bufferBitDepth"); a) {
        window.bufferBitDepth = parseBufferColorBitDepth(a);
    }

    window.isFullScreen = parseValue<bool>(elem, "fullscreen");
    window.shouldAutoiconify = parseValue<bool>(elem, "autoiconify");
    window.hideMouseCursor = parseValue<bool>(elem, "hideMouseCursor");
    window.isFloating = parseValue<bool>(elem, "floating");
    window.alwaysRender = parseValue<bool>(elem, "alwaysRender");
    window.isHidden = parseValue<bool>(elem, "hidden");
    window.doubleBuffered = parseValue<bool>(elem, "dbuffered");

    window.msaa = parseValue<int>(elem, "msaa");
    window.hasAlpha = parseValue<bool>(elem, "alpha");
    window.useFxaa = parseValue<bool>(elem, "fxaa");

    window.isDecorated = parseValue<bool>(elem, "decorated");
    window.isDecorated = parseValue<bool>(elem, "border");
    window.isResizable = parseValue<bool>(elem, "resizable");
    window.isMirrored = parseValue<bool>(elem, "mirror");
    window.draw2D = parseValue<bool>(elem, "draw2D");
    window.draw3D = parseValue<bool>(elem, "draw3D");
    window.blitWindowId = parseValue<int>(elem, "blitWindowId");
    window.monitor = parseValue<int>(elem, "monitor");

    if (const char* a = elem.Attribute("mpcdi"); a) {
        window.mpcdi = std::filesystem::absolute(a).string();
    }

    if (tinyxml2::XMLElement* e = elem.FirstChildElement("Stereo"); e) {
        window.stereo = parseStereoType(e->Attribute("type"));
    }
    if (tinyxml2::XMLElement* e = elem.FirstChildElement("Pos"); e) {
        if (std::optional<sgct::ivec2> s = parseValueIVec2(*e); s) {
            window.pos = *s;
        }
        else {
            throw Err(6030, "Could not parse window position. Type error");
        }
    }
    if (tinyxml2::XMLElement* e = elem.FirstChildElement("Size"); e) {
        if (std::optional<sgct::ivec2> s = parseValueIVec2(*e); s) {
            window.size = *s;
        }
        else {
            throw Err(6031, "Could not parse window size. Type error");
        }
    }
    if (tinyxml2::XMLElement* e = elem.FirstChildElement("Res"); e) {
        if (std::optional<sgct::ivec2> s = parseValueIVec2(*e); s) {
            window.resolution = *s;
        }
        else {
            throw Err(6032, "Could not parse window resolution. Type error");
        }
    }

    tinyxml2::XMLElement* vp = elem.FirstChildElement("Viewport");
    while (vp) {
        window.viewports.push_back(parseViewport(*vp));
        vp = vp->NextSiblingElement("Viewport");
    }

    return window;
}

sgct::config::Node parseNode(tinyxml2::XMLElement& elem) {
    sgct::config::Node node;
    if (const char* a = elem.Attribute("address"); a) {
        node.address = a;
    }
    else {
        throw Err(6040, "Missing field address in node");
    }
    if (std::optional<int> a = parseValue<int>(elem, "port"); a) {
        node.port = *a;
    }
    else {
        throw Err(6041, "Missing field port in node");
    }
    node.dataTransferPort = parseValue<int>(elem, "dataTransferPort");
    node.swapLock = parseValue<bool>(elem, "swapLock");

    tinyxml2::XMLElement* wnd = elem.FirstChildElement("Window");
    int count = 0;
    while (wnd) {
        sgct::config::Window window = parseWindow(*wnd, count);
        node.windows.push_back(window);
        wnd = wnd->NextSiblingElement("Window");
        ++count;
    }

    return node;
}

sgct::config::User parseUser(tinyxml2::XMLElement& element) {
    sgct::config::User user;
    if (const char* a = element.Attribute("name"); a) {
        user.name = a;
    }
    user.eyeSeparation = parseValue<float>(element, "eyeSeparation");

    if (tinyxml2::XMLElement* e = element.FirstChildElement("Pos"); e) {
        user.position = parseValueVec3(*e);
    }
    if (tinyxml2::XMLElement* e = element.FirstChildElement("Orientation"); e) {
        sgct::quat orientation = parseOrientationNode(*e);
        user.transformation = fromGLM<glm::mat4, sgct::mat4>(
            glm::mat4_cast(glm::make_quat(&orientation.x))
        );
    }
    if (tinyxml2::XMLElement* e = element.FirstChildElement("Matrix"); e) {
        user.transformation = parseValueMat4(*e);
        if (user.transformation) {
            if (std::optional<bool> t = parseValue<bool>(*e, "transpose"); t && *t) {
                user.transformation = fromGLM<glm::mat4, sgct::mat4>(
                    glm::transpose(glm::make_mat4(user.transformation->values))
                );
            }
        }
    }
    if (tinyxml2::XMLElement* e = element.FirstChildElement("Tracking"); e) {
        sgct::config::User::Tracking tracking;
        tracking.tracker = e->Attribute("tracker");
        tracking.device = e->Attribute("device");
        user.tracking = tracking;
    }

    return user;
}

sgct::config::Settings parseSettings(tinyxml2::XMLElement& elem) {
    sgct::config::Settings settings;

    settings.useDepthTexture = parseValue<bool>(elem, "DepthBufferTexture");
    settings.useNormalTexture = parseValue<bool>(elem, "NormalTexture");
    settings.usePositionTexture = parseValue<bool>(elem, "PositionTexture");

    std::optional<float> f = parseValue<float>(elem, "Precision");
    if (f && *f == 16.f) {
        settings.bufferFloatPrecision =
            sgct::config::Settings::BufferFloatPrecision::Float16Bit;
    }
    else if (f && *f == 32.f) {
        settings.bufferFloatPrecision =
            sgct::config::Settings::BufferFloatPrecision::Float32Bit;
    }
    else if (f) {
        throw Err(6050, fmt::format("Wrong buffer precision value {}", *f));
    }
    if (tinyxml2::XMLElement* e = elem.FirstChildElement("Display"); e) {
        sgct::config::Settings::Display display;
        display.swapInterval = parseValue<int>(*e, "swapInterval");
        display.refreshRate = parseValue<int>(*e, "refreshRate");
        settings.display = display;
    }

    return settings;
}

sgct::config::Capture parseCapture(tinyxml2::XMLElement& element) {
    sgct::config::Capture res;
    if (const char* a = element.Attribute("path"); a) {
        res.path = a;
    }
    if (const char* a = element.Attribute("format"); a) {
        res.format = parseImageFormat(a);
    }
    std::optional<int> rangeBeg = parseValue<int>(element, "range-begin");
    std::optional<int> rangeEnd = parseValue<int>(element, "range-end");

    if (rangeBeg || rangeEnd) {
        res.range = sgct::config::Capture::ScreenShotRange();
    }

    if (rangeBeg) {
        res.range->first = *rangeBeg;
    }
    if (rangeEnd) {
        res.range->last = *rangeEnd;
    }
    return res;
}

sgct::config::Device parseDevice(tinyxml2::XMLElement& element) {
    sgct::config::Device device;
    device.name = element.Attribute("name");

    tinyxml2::XMLElement* sensorElem = element.FirstChildElement("Sensor");
    while (sensorElem) {
        sgct::config::Device::Sensors sensors;
        sensors.vrpnAddress = sensorElem->Attribute("vrpnAddress");
        sensors.identifier = *parseValue<int>(*sensorElem, "id");
        device.sensors.push_back(sensors);
        sensorElem = sensorElem->NextSiblingElement("Sensor");
    }
    tinyxml2::XMLElement* buttonElem = element.FirstChildElement("Buttons");
    while (buttonElem) {
        sgct::config::Device::Buttons buttons;
        buttons.vrpnAddress = buttonElem->Attribute("vrpnAddress");
        buttons.count = *parseValue<int>(*buttonElem, "count");
        device.buttons.push_back(buttons);
        buttonElem = buttonElem->NextSiblingElement("Buttons");
    }
    tinyxml2::XMLElement* axesElem = element.FirstChildElement("Axes");
    while (axesElem) {
        sgct::config::Device::Axes axes;
        axes.vrpnAddress = axesElem->Attribute("vrpnAddress");
        axes.count = *parseValue<int>(*axesElem, "count");
        device.axes.push_back(axes);
        axesElem = axesElem->NextSiblingElement("Axes");

    }
    if (tinyxml2::XMLElement* e = element.FirstChildElement("Offset"); e) {
        device.offset = parseValueVec3(*e);
    }
    if (tinyxml2::XMLElement* e = element.FirstChildElement("Orientation"); e) {
        sgct::quat orientation = parseOrientationNode(*e);
        device.transformation = fromGLM<glm::mat4, sgct::mat4>(
            glm::mat4_cast(glm::make_quat(&orientation.x))
        );
    }
    if (tinyxml2::XMLElement* e = element.FirstChildElement("Matrix"); e) {
        device.transformation = parseValueMat4(*e);
        if (device.transformation) {
            if (std::optional<bool> t = parseValue<bool>(*e, "transpose"); t && *t) {
                device.transformation = fromGLM<glm::mat4, sgct::mat4>(
                    glm::transpose(glm::make_mat4(device.transformation->values))
                );
            }
        }
    }

    return device;
}

sgct::config::Tracker parseTracker(tinyxml2::XMLElement& element) {
    sgct::config::Tracker tracker;
    if (const char* a = element.Attribute("name"); a) {
        tracker.name = a;
    }
    else {
        throw Err(6070, "Tracker is missing 'name'");
    }

    if (tinyxml2::XMLElement* e = element.FirstChildElement("Device"); e) {
        sgct::config::Device device = parseDevice(*e);
        tracker.devices.push_back(device);
    }
    if (tinyxml2::XMLElement* e = element.FirstChildElement("Offset"); e) {
        tracker.offset = parseValueVec3(*e);
    }
    if (tinyxml2::XMLElement* e = element.FirstChildElement("Orientation"); e) {
        sgct::quat orientation = parseOrientationNode(*e);
        tracker.transformation = fromGLM<glm::mat4, sgct::mat4>(
            glm::mat4_cast(glm::make_quat(&orientation.x))
        );
    }
    if (tinyxml2::XMLElement* e = element.FirstChildElement("Scale"); e) {
        tracker.scale = parseValue<double>(*e, "value");
    }
    if (tinyxml2::XMLElement* e = element.FirstChildElement("Matrix"); e) {
        tracker.transformation = parseValueMat4(*e);
        if (tracker.transformation) {
            if (std::optional<bool> t = parseValue<bool>(*e, "transpose"); t && *t) {
                tracker.transformation = fromGLM<glm::mat4, sgct::mat4>(
                    glm::transpose(glm::make_mat4(tracker.transformation->values))
                );
            }
        }
    }

    return tracker;
}

sgct::config::Cluster readXMLFile(const std::filesystem::path& path) {
    sgct::Log::Warning(
        "Loading XML files is deprecated and will be removed in a future version of "
        "SGCT. You can use the NodeJS script in support/config-converter to convert "
        "existing XML configuration files"
    );

    tinyxml2::XMLDocument xmlDoc;
    tinyxml2::XMLError err = xmlDoc.LoadFile(path.string().c_str());
    if (err != tinyxml2::XML_SUCCESS) {
        std::string s1 = xmlDoc.ErrorName() ? xmlDoc.ErrorName() : "";
        std::string s2 = xmlDoc.ErrorStr() ? xmlDoc.ErrorStr() : "";
        throw Err(
            6082,
            fmt::format(
                "Error loading XML file '{}'. {} {}", path.string(), s1, s2
            )
        );
    }

    sgct::config::Cluster cluster;
    tinyxml2::XMLElement* xmlRoot = xmlDoc.FirstChildElement("Cluster");
    if (xmlRoot == nullptr) {
        throw Err(6083, "Cannot find 'Cluster' node");
    }
    tinyxml2::XMLElement& root = *xmlRoot;

    if (const char* a = root.Attribute("masterAddress"); a) {
        cluster.masterAddress = a;
    }
    else {
        throw Err(6084, "Cannot find master address");
    }

    cluster.setThreadAffinity = parseValue<int>(root, "setThreadAffinity");
    cluster.debugLog = parseValue<bool>(root, "debugLog");
    cluster.externalControlPort = parseValue<int>(root, "externalControlPort");
    cluster.firmSync = parseValue<bool>(root, "firmSync");

    if (tinyxml2::XMLElement* e = root.FirstChildElement("Scene"); e) {
        cluster.scene = parseScene(*e);
    }
    tinyxml2::XMLElement* u = root.FirstChildElement("User");
    while (u) {
        sgct::config::User user = parseUser(*u);
        cluster.users.push_back(user);
        u = u->NextSiblingElement("User");
    }
    if (tinyxml2::XMLElement* e = root.FirstChildElement("Settings"); e) {
        cluster.settings = parseSettings(*e);
    }
    if (tinyxml2::XMLElement* e = root.FirstChildElement("Capture"); e) {
        cluster.capture = parseCapture(*e);
    }

    tinyxml2::XMLElement* trackerElem = root.FirstChildElement("Tracker");
    while (trackerElem) {
        sgct::config::Tracker tracker = parseTracker(*trackerElem);
        cluster.trackers.push_back(tracker);
        trackerElem = trackerElem->NextSiblingElement("Tracker");
    }

    tinyxml2::XMLElement* nodeElem = root.FirstChildElement("Node");
    while (nodeElem) {
        sgct::config::Node node = parseNode(*nodeElem);
        cluster.nodes.push_back(node);
        nodeElem = nodeElem->NextSiblingElement("Node");
    }

    cluster.success = true;
    return cluster;
}
} // namespace xmlconfig

// Define the JSON version functions that will make our live easier
namespace sgct {

void from_json(const nlohmann::json& j, sgct::ivec2& v) {
    j.at("x").get_to(v.x);
    j.at("y").get_to(v.y);
}

void to_json(nlohmann::json& j, const sgct::ivec2& v) {
    j = nlohmann::json::object();
    j["x"] = v.x;
    j["y"] = v.y;
}

void from_json(const nlohmann::json& j, sgct::vec2& v) {
    j.at("x").get_to(v.x);
    j.at("y").get_to(v.y);
}

void to_json(nlohmann::json& j, const sgct::vec2& v) {
    j = nlohmann::json::object();
    j["x"] = v.x;
    j["y"] = v.y;
}

void from_json(const nlohmann::json& j, sgct::vec3& v) {
    j.at("x").get_to(v.x);
    j.at("y").get_to(v.y);
    j.at("z").get_to(v.z);
}

void to_json(nlohmann::json& j, const sgct::vec3& v) {
    j = nlohmann::json::object();
    j["x"] = v.x;
    j["y"] = v.y;
    j["z"] = v.z;
}

void from_json(const nlohmann::json& j, sgct::vec4& v) {
    auto itX = j.find("x");
    auto itY = j.find("y");
    auto itZ = j.find("z");
    auto itW = j.find("w");

    if (itX != j.end() && itY != j.end() && itZ != j.end() && itW != j.end()) {
        itX->get_to(v.x);
        itY->get_to(v.y);
        itZ->get_to(v.z);
        itW->get_to(v.w);
    }

    auto itR = j.find("r");
    auto itG = j.find("g");
    auto itB = j.find("b");
    auto itA = j.find("a");
    if (itR != j.end() && itG != j.end() && itB != j.end() && itA != j.end()) {
        itR->get_to(v.x);
        itG->get_to(v.y);
        itB->get_to(v.z);
        itA->get_to(v.w);
    }
}

void to_json(nlohmann::json& j, const sgct::vec4& v) {
    j = nlohmann::json::object();
    j["x"] = v.x;
    j["y"] = v.y;
    j["z"] = v.z;
    j["w"] = v.w;
}

void from_json(const nlohmann::json& j, sgct::mat4& m) {
    std::array<double, 16> vs = j.get<std::array<double, 16>>();
    for (int i = 0; i < 16; i += 1) {
        m.values[i] = static_cast<float>(vs[i]);
    }
}

void to_json(nlohmann::json& j, const sgct::mat4& m) {
    std::array<double, 16> vs;
    for (int i = 0; i < 16; i += 1) {
        vs[i] = m.values[i];
    }
    j = vs;
}

void from_json(const nlohmann::json& j, sgct::quat& q) {
    auto itPitch = j.find("pitch");
    auto itYaw = j.find("yaw");
    auto itRoll = j.find("roll");
    if (itPitch != j.end() && itYaw != j.end() && itRoll != j.end()) {
        double x = itPitch->get<double>();;
        double y = -itYaw->get<double>();
        double z= -itRoll->get<double>();

        glm::dquat quat = glm::dquat(1.0, 0.0, 0.0, 0.0);
        quat = glm::rotate(quat, glm::radians(y), glm::dvec3(0.0, 1.0, 0.0));
        quat = glm::rotate(quat, glm::radians(x), glm::dvec3(1.0, 0.0, 0.0));
        quat = glm::rotate(quat, glm::radians(z), glm::dvec3(0.0, 0.0, 1.0));
        q = fromGLM<glm::quat, sgct::quat>(quat);
    }

    auto itX = j.find("x");
    auto itY = j.find("y");
    auto itZ = j.find("z");
    auto itW = j.find("w");
    if (itX != j.end() && itY != j.end() && itZ != j.end() && itW != j.end()) {
        itX->get_to(q.x);
        itY->get_to(q.y);
        itZ->get_to(q.z);
        itW->get_to(q.w);
    }
}

void to_json(nlohmann::json& j, const sgct::quat& q) {
    j = nlohmann::json::object();
    j["x"] = q.x;
    j["y"] = q.y;
    j["z"] = q.z;
    j["w"] = q.w;
}

} // namespace sgct

namespace {

constexpr int InvalidWindowIndex = -128;

template <typename T> struct is_optional : std::false_type {};
template <typename T> struct is_optional<std::optional<T>> : std::true_type {};

template <typename T> struct is_vector : std::false_type {};
template <typename T> struct is_vector<std::vector<T>> : std::true_type {};

template <typename T>
void parseValue(const nlohmann::json& j, std::string_view key, T& res) {
    if (auto it = j.find(key);  it != j.end()) {
        if constexpr (is_optional<T>::value) {
            res = it->get<typename T::value_type>();
        }
        else {
            it->get_to(res);
        }
    }
    else {
        if constexpr (is_optional<T>::value) {
            res = std::nullopt;
        }
        else if constexpr (is_vector<T>::value) {
            res = T();
        }
        else {
            throw std::runtime_error(fmt::format(
                "Could not find required key '{}'", key)
            );
        }
    }
}

} // namespace

namespace sgct::config {

void from_json(const nlohmann::json& j, Scene& s) {
    parseValue(j, "offset", s.offset);
    parseValue(j, "orientation", s.orientation);
    parseValue(j, "scale", s.scale);
}

void to_json(nlohmann::json& j, const Scene& s) {
    j = nlohmann::json::object();

    if (s.offset.has_value()) {
        j["offset"] = *s.offset;
    }
    if (s.orientation.has_value()) {
        j["orientation"] = *s.orientation;
    }
    if (s.scale.has_value()) {
        j["scale"] = *s.scale;
    }
}

void from_json(const nlohmann::json& j, User& u) {
    parseValue(j, "name", u.name);
    parseValue(j, "eyeseparation", u.eyeSeparation);
    parseValue(j, "pos", u.position);

    parseValue(j, "matrix", u.transformation);

    if (auto it = j.find("orientation");  it != j.end()) {
        quat q = it->get<quat>();
        u.transformation = fromGLM<glm::mat4, mat4>(glm::mat4_cast(glm::make_quat(&q.x)));
    }

    if (auto it = j.find("tracking");  it != j.end()) {
        User::Tracking tracking;

        auto trackerIt = it->find("tracker");
        if (trackerIt == it->end()) {
            throw std::runtime_error("Missing key 'tracker' in User");
        }

        auto deviceIt = it->find("device");
        if (deviceIt == it->end()) {
            throw std::runtime_error("Missing key 'device' in User");
        }

        trackerIt->get_to(tracking.tracker);
        deviceIt->get_to(tracking.device);
        u.tracking = tracking;
    }
}

void to_json(nlohmann::json& j, const User& u) {
    j = nlohmann::json::object();

    if (u.name.has_value()) {
        j["name"] = *u.name;
    }

    if (u.eyeSeparation.has_value()) {
        j["eyeseparation"] = *u.eyeSeparation;
    }

    if (u.position.has_value()) {
        j["pos"] = *u.position;
    }

    if (u.transformation.has_value()) {
        j["matrix"] = *u.transformation;
    }

    if (u.tracking.has_value()) {
        nlohmann::json tracking = nlohmann::json::object();
        tracking["tracker"] = u.tracking->tracker;
        tracking["device"] = u.tracking->device;
        j["tracking"] = tracking;
    }
}

void from_json(const nlohmann::json& j, Settings& s) {
    parseValue(j, "depthbuffertexture", s.useDepthTexture);
    parseValue(j, "normaltexture", s.useNormalTexture);
    parseValue(j, "positiontexture", s.usePositionTexture);

    if (auto it = j.find("precision");  it != j.end()) {
        float precision = it->get<float>();
        if (precision == 16.f) {
            s.bufferFloatPrecision = Settings::BufferFloatPrecision::Float16Bit;
        }
        else if (precision == 32.f) {
            s.bufferFloatPrecision = Settings::BufferFloatPrecision::Float32Bit;
        }
        else {
            throw Err(6050, fmt::format("Wrong buffer precision value {}", precision));
        }
    }

    if (auto it = j.find("display");  it != j.end()) {
        Settings::Display display;
        parseValue(*it, "swapinterval", display.swapInterval);
        parseValue(*it, "refreshrate", display.refreshRate);
        s.display = display;
    }
}

void to_json(nlohmann::json& j, const Settings& s) {
    j = nlohmann::json::object();

    if (s.useDepthTexture.has_value()) {
        j["depthbuffertexture"] = *s.useDepthTexture;
    }

    if (s.useNormalTexture.has_value()) {
        j["normaltexture"] = *s.useNormalTexture;
    }

    if (s.usePositionTexture.has_value()) {
        j["positiontexture"] = *s.usePositionTexture;
    }

    if (s.bufferFloatPrecision.has_value()) {
        switch (*s.bufferFloatPrecision) {
            case Settings::BufferFloatPrecision::Float16Bit:
                j["precision"] = 16.0;
                break;
            case Settings::BufferFloatPrecision::Float32Bit:
                j["precision"] = 32.0;
                break;
        }
    }

    if (s.display.has_value()) {
        nlohmann::json display = nlohmann::json::object();
        if (s.display->swapInterval.has_value()) {
            display["swapinterval"] = *s.display->swapInterval;
        }
        if (s.display->refreshRate.has_value()) {
            display["refreshrate"] = *s.display->refreshRate;
        }
        j["display"] = display;
    }
}

void from_json(const nlohmann::json& j, Capture& c) {
    parseValue(j, "path", c.path);
    if (auto it = j.find("format");  it != j.end()) {
        std::string format = it->get<std::string>();
        c.format = parseImageFormat(format);
    }

    std::optional<int> rangeBeg;
    parseValue(j, "rangebegin", rangeBeg);
    std::optional<int> rangeEnd;
    parseValue(j, "rangeend", rangeEnd);

    if (rangeBeg || rangeEnd) {
        c.range = Capture::ScreenShotRange();
    }

    if (rangeBeg) {
        c.range->first = *rangeBeg;
    }
    if (rangeEnd) {
        c.range->last = *rangeEnd;
    }
}

void to_json(nlohmann::json& j, const Capture& c) {
    j = nlohmann::json::object();

    if (c.path.has_value()) {
        j["path"] = *c.path;
    }

    if (c.format.has_value()) {
        switch (*c.format) {
            case Capture::Format::PNG:
                j["format"] = "png";
                break;
            case Capture::Format::TGA:
                j["format"] = "tga";
                break;
            case Capture::Format::JPG:
                j["format"] = "jpg";
                break;
        }
    }

    if (c.range.has_value()) {
        j["rangebegin"] = c.range->first;
        j["rangeend"] = c.range->last;
    }
}

void from_json(const nlohmann::json& j, Device::Sensors& s) {
    j.at("vrpnaddress").get_to(s.vrpnAddress);
    j.at("id").get_to(s.identifier);
}

void to_json(nlohmann::json& j, const Device::Sensors& s) {
    j = nlohmann::json::object();

    j["vrpnaddress"] = s.vrpnAddress;
    j["id"] = s.identifier;
}

void from_json(const nlohmann::json& j, Device::Buttons& b) {
    j.at("vrpnaddress").get_to(b.vrpnAddress);
    j.at("count").get_to(b.count);
}

void to_json(nlohmann::json& j, const Device::Buttons& b) {
    j = nlohmann::json::object();

    j["vrpnaddress"] = b.vrpnAddress;
    j["count"] = b.count;
}

void from_json(const nlohmann::json& j, Device::Axes& a) {
    j.at("vrpnaddress").get_to(a.vrpnAddress);
    j.at("count").get_to(a.count);
}

void to_json(nlohmann::json& j, const Device::Axes& a) {
    j = nlohmann::json::object();

    j["vrpnaddress"] = a.vrpnAddress;
    j["count"] = a.count;
}

void from_json(const nlohmann::json& j, Device& d) {
    parseValue(j, "name", d.name);
    parseValue(j, "sensors", d.sensors);
    parseValue(j, "buttons", d.buttons);
    parseValue(j, "axes", d.axes);
    parseValue(j, "offset", d.offset);
    parseValue(j, "matrix", d.transformation);
}

void to_json(nlohmann::json& j, const Device& d) {
    j = nlohmann::json::object();

    j["name"] = d.name;
    j["sensors"] = d.sensors;
    j["buttons"] = d.buttons;
    j["axes"] = d.axes;

    if (d.offset.has_value()) {
        j["offset"] = *d.offset;
    }

    if (d.transformation.has_value()) {
        j["matrix"] = *d.transformation;
    }
}

void from_json(const nlohmann::json& j, Tracker& t) {
    if (auto it = j.find("name");  it != j.end()) {
        it->get_to(t.name);
    }
    else {
        throw Err(6070, "Tracker is missing 'name'");
    }
    parseValue(j, "devices", t.devices);
    parseValue(j, "offset", t.offset);

    if (auto it = j.find("orientation");  it != j.end()) {
        quat q = it->get<quat>();
        t.transformation = fromGLM<glm::mat4, mat4>(glm::mat4_cast(glm::make_quat(&q.x)));
    }
    parseValue(j, "scale", t.scale);
    parseValue(j, "matrix", t.transformation);
}

void to_json(nlohmann::json& j, const Tracker& t) {
    j = nlohmann::json::object();

    j["name"] = t.name;
    j["devices"] = t.devices;

    if (t.offset.has_value()) {
        j["offset"] = *t.offset;
    }

    if (t.transformation.has_value()) {
        j["matrix"] = *t.transformation;
    }

    if (t.scale.has_value()) {
        j["scale"] = *t.scale;
    }
}

void from_json(const nlohmann::json& j, PlanarProjection::FOV& f) {
    auto itHFov = j.find("hfov");
    auto itVFov = j.find("vfov");

    auto itDown = j.find("down");
    auto itLeft = j.find("left");
    auto itRight = j.find("right");
    auto itUp = j.find("up");

    bool hasHorizontal = itHFov != j.end() || (itLeft != j.end() && itRight != j.end());
    bool hasVertical = itVFov != j.end() || (itDown != j.end() && itUp != j.end());
    if (!hasHorizontal || !hasVertical) {
        throw Err(6000, "Missing specification of field-of-view values");
    }

    // First we extract the potentially existing hFov and vFov values and **then** the
    // more specific left/right/up/down ones which would overwrite the first set
    if (itHFov != j.end()) {
        float hFov = itHFov->get<float>();
        f.left = hFov / 2.f;
        f.right = hFov / 2.f;
    }

    if (itVFov != j.end()) {
        float vFov = itVFov->get<float>();
        f.down = vFov / 2.f;
        f.up = vFov / 2.f;
    }

    if (itDown != j.end()) {
        itDown->get_to(f.down);
    }

    if (itLeft != j.end()) {
        itLeft->get_to(f.left);
    }

    if (itRight != j.end()) {
        itRight->get_to(f.right);
    }

    if (itUp != j.end()) {
        itUp->get_to(f.up);
    }

    // The negative signs here were lifted up from the viewport class. I think it is nicer
    // to store them in negative values and consider the fact that the down and left fovs
    // are inverted to be a detail of the XML specification
    f.down *= -1.f;
    f.left *= -1.f;


    parseValue(j, "distance", f.distance);
}

void to_json(nlohmann::json& j, const PlanarProjection::FOV& f) {
    j = nlohmann::json::object();

    if (f.left == f.right) {
        j["hfov"] = -f.left + f.right;
    }
    else {
        j["left"] = -f.left;
        j["right"] = f.right;
    }

    if (f.down == f.up) {
        j["vfov"] = -f.down + f.up;
    }
    else {
        j["down"] = -f.down;
        j["up"] = f.up;
    }
}

void from_json(const nlohmann::json& j, PlanarProjection& p) {
    if (auto it = j.find("fov");  it == j.end()) {
        throw Err(6000, "Missing specification of field-of-view values");
    }

    parseValue(j, "fov", p.fov);

    parseValue(j, "distance", p.fov.distance);
    parseValue(j, "orientation", p.orientation);
    parseValue(j, "offset", p.offset);
}

void to_json(nlohmann::json& j, const PlanarProjection& p) {
    j = nlohmann::json::object();

    j["fov"] = p.fov;

    if (p.fov.distance.has_value()) {
        j["distance"] = *p.fov.distance;
    }

    if (p.orientation.has_value()) {
        j["orientation"] = *p.orientation;
    }

    if (p.offset.has_value()) {
        j["offset"] = *p.offset;
    }
}

void from_json(const nlohmann::json& j, FisheyeProjection& p) {
    parseValue(j, "fov", p.fov);

    if (auto it = j.find("quality");  it != j.end()) {
        std::string quality = it->get<std::string>();
        p.quality = cubeMapResolutionForQuality(quality);
    }

    if (auto it = j.find("interpolation");  it != j.end()) {
        std::string interpolation = it->get<std::string>();
        p.interpolation = parseInterpolation(interpolation);
    }
    parseValue(j, "diameter", p.diameter);
    parseValue(j, "tilt", p.tilt);

    if (auto it = j.find("crop");  it != j.end()) {
        FisheyeProjection::Crop crop;
        if (auto jt = it->find("left");  jt == it->end()) {
            throw std::runtime_error("Missing key 'left' in FisheyeProjection/Crop");
        }
        crop.left = it->value("left", crop.left);

        if (auto jt = it->find("right");  jt == it->end()) {
            throw std::runtime_error("Missing key 'right' in FisheyeProjection/Crop");
        }
        crop.right = it->value("right", crop.right);

        if (auto jt = it->find("bottom");  jt == it->end()) {
            throw std::runtime_error("Missing key 'bottom' in FisheyeProjection/Crop");
        }
        crop.bottom = it->value("bottom", crop.bottom);

        if (auto jt = it->find("top");  jt == it->end()) {
            throw std::runtime_error("Missing key 'top' in FisheyeProjection/Crop");
        }
        crop.top = it->value("top", crop.top);
        p.crop = crop;
    }

    parseValue(j, "keepaspectratio", p.keepAspectRatio);
    parseValue(j, "offset", p.offset);
    parseValue(j, "background", p.background);
}

void to_json(nlohmann::json& j, const FisheyeProjection& p) {
    j = nlohmann::json::object();

    if (p.fov.has_value()) {
        j["fov"] = *p.fov;
    }

    if (p.quality.has_value()) {
        j["quality"] = std::to_string(*p.quality);
    }

    if (p.interpolation.has_value()) {
        switch (*p.interpolation) {
            case FisheyeProjection::Interpolation::Cubic:
                j["interpolation"] = "cubic";
                break;
            case FisheyeProjection::Interpolation::Linear:
                j["interpolation"] = "linear";
                break;
        }
    }

    if (p.diameter.has_value()) {
        j["diameter"] = *p.diameter;
    }

    if (p.tilt.has_value()) {
        j["tilt"] = *p.tilt;
    }

    if (p.crop.has_value()) {
        nlohmann::json crop = nlohmann::json::object();
        crop["left"] = p.crop->left;
        crop["right"] = p.crop->right;
        crop["bottom"] = p.crop->bottom;
        crop["top"] = p.crop->top;
        j["crop"] = crop;
    }

    if (p.keepAspectRatio.has_value()) {
        j["keepaspectratio"] = *p.keepAspectRatio;
    }

    if (p.offset.has_value()) {
        j["offset"] = *p.offset;
    }

    if (p.background.has_value()) {
        nlohmann::json background = nlohmann::json::object();
        background["r"] = p.background->x;
        background["g"] = p.background->y;
        background["b"] = p.background->z;
        background["a"] = p.background->w;
        j["background"] = background;
    }
}

void from_json(const nlohmann::json& j, SphericalMirrorProjection& p) {
    if (auto it = j.find("quality");  it != j.end()) {
        std::string quality = it->get<std::string>();
        p.quality = cubeMapResolutionForQuality(quality);
    }

    parseValue(j, "tilt", p.tilt);
    if (auto it = j.find("background");  it != j.end()) {
        sgct::vec4 background;
        it->at("r").get_to(background.x);
        it->at("g").get_to(background.y);
        it->at("b").get_to(background.z);
        it->at("a").get_to(background.w);
        p.background = background;
    }

    if (auto it = j.find("geometry");  it != j.end()) {
        SphericalMirrorProjection::Mesh mesh;
        it->at("bottom").get_to(mesh.bottom);
        it->at("left").get_to(mesh.left);
        it->at("right").get_to(mesh.right);
        it->at("top").get_to(mesh.top);
        p.mesh = mesh;
    }
    else {
        throw Err(6100, "Missing geometry paths");
    }
}

void to_json(nlohmann::json& j, const SphericalMirrorProjection& p) {
    j = nlohmann::json::object();

    if (p.quality.has_value()) {
        j["quality"] = std::to_string(*p.quality);
    }

    if (p.tilt.has_value()) {
        j["tilt"] = *p.tilt;
    }

    if (p.background.has_value()) {
        nlohmann::json background = nlohmann::json::object();
        background["r"] = p.background->x;
        background["g"] = p.background->y;
        background["b"] = p.background->z;
        background["a"] = p.background->w;
        j["background"] = background;
    }

    nlohmann::json mesh = nlohmann::json::object();
    mesh["bottom"] = p.mesh.bottom;
    mesh["left"] = p.mesh.left;
    mesh["right"] = p.mesh.right;
    mesh["top"] = p.mesh.top;
    j["geometry"] = mesh;
}

void from_json(const nlohmann::json& j, SpoutOutputProjection& p) {
    if (auto it = j.find("quality");  it != j.end()) {
        std::string quality = it->get<std::string>();
        p.quality = cubeMapResolutionForQuality(quality);
    }

    if (auto it = j.find("drawMain");  it != j.end()) {
        p.drawMain = it->get<bool>();
    }

    if (auto it = j.find("mapping");  it != j.end()) {
        std::string mapping = it->get<std::string>();
        p.mapping = parseMapping(mapping);
    }

    parseValue(j, "mappingspoutname", p.mappingSpoutName);
    if (auto it = j.find("background");  it != j.end()) {
        sgct::vec4 background;
        it->at("r").get_to(background.x);
        it->at("g").get_to(background.y);
        it->at("b").get_to(background.z);
        it->at("a").get_to(background.w);
        p.background = background;
    }

    if (auto it = j.find("channels");  it != j.end()) {
        SpoutOutputProjection::Channels c;
        parseValue(*it, "right", c.right);
        parseValue(*it, "zleft", c.zLeft);
        parseValue(*it, "bottom", c.bottom);
        parseValue(*it, "top", c.top);
        parseValue(*it, "left", c.left);
        parseValue(*it, "zright", c.zRight);
        p.channels = c;
    }

    if (auto it = j.find("orientation");  it != j.end()) {
        sgct::vec3 orientation;
        parseValue(*it, "pitch", orientation.x);
        parseValue(*it, "yaw", orientation.y);
        parseValue(*it, "roll", orientation.z);
        p.orientation = orientation;
    }
}

void to_json(nlohmann::json& j, const SpoutOutputProjection& p) {
    j = nlohmann::json::object();

    if (p.quality.has_value()) {
        j["quality"] = std::to_string(*p.quality);
    }

    if (p.mapping.has_value()) {
        switch (*p.mapping) {
            case SpoutOutputProjection::Mapping::Fisheye:
                j["mapping"] = "fisheye";
                break;
            case SpoutOutputProjection::Mapping::Equirectangular:
                j["mapping"] = "equirectangular";
                break;
            case SpoutOutputProjection::Mapping::Cubemap:
                j["mapping"] = "cubemap";
                break;
        }
    }

    j["mappingspoutname"] = p.mappingSpoutName;

    if (p.background.has_value()) {
        nlohmann::json background = nlohmann::json::object();
        background["r"] = p.background->x;
        background["g"] = p.background->y;
        background["b"] = p.background->z;
        background["a"] = p.background->w;
        j["background"] = background;
    }

    if (p.channels.has_value()) {
        nlohmann::json channels = nlohmann::json::object();
        channels["right"] = p.channels->right;
        channels["zleft"] = p.channels->zLeft;
        channels["bottom"] = p.channels->bottom;
        channels["top"] = p.channels->top;
        channels["left"] = p.channels->left;
        channels["zright"] = p.channels->zRight;
        j["channels"] = channels;
    }

    if (p.orientation.has_value()) {
        nlohmann::json orientation = nlohmann::json::object();
        orientation["pitch"] = p.orientation->x;
        orientation["yaw"] = p.orientation->y;
        orientation["roll"] = p.orientation->z;
        j["orientation"] = orientation;
    }
}

void from_json(const nlohmann::json& j, SpoutFlatProjection& p) {
    if (auto it = j.find("width");  it != j.end()) {
        p.width = it->get<int>();
    }

    if (auto it = j.find("height");  it != j.end()) {
        p.height = it->get<int>();
    }

    if (auto it = j.find("mappingSpoutName");  it != j.end()) {
        p.mappingSpoutName = it->get<std::string>();
    }

    if (auto it = j.find("background");  it != j.end()) {
        sgct::vec4 background;
        it->at("r").get_to(background.x);
        it->at("g").get_to(background.y);
        it->at("b").get_to(background.z);
        it->at("a").get_to(background.w);
        p.background = background;
    }

    if (auto it = j.find("planarprojection");  it != j.end()) {
        it->get_to(p.proj);
    }
}

void to_json(nlohmann::json& j, const SpoutFlatProjection& p) {
    j = nlohmann::json::object();

    if (p.width.has_value()) {
        j["width"] = std::to_string(*p.width);
    }

    if (p.height.has_value()) {
        j["height"] = std::to_string(*p.height);
    }

    j["mappingspoutname"] = p.mappingSpoutName;

    if (p.background.has_value()) {
        nlohmann::json background = nlohmann::json::object();
        background["r"] = p.background->x;
        background["g"] = p.background->y;
        background["b"] = p.background->z;
        background["a"] = p.background->w;
        j["background"] = background;
    }

    if (p.drawMain.has_value()) {
        j["drawMain"] = *p.drawMain;
    }

    j["PlanarProjection"] = p.proj;
}

void from_json(const nlohmann::json& j, CylindricalProjection& p) {
    if (auto it = j.find("quality");  it != j.end()) {
        std::string quality = it->get<std::string>();
        p.quality = cubeMapResolutionForQuality(quality);
    }

    parseValue(j, "rotation", p.rotation);
    parseValue(j, "heightoffset", p.heightOffset);
    parseValue(j, "radius", p.radius);
}

void to_json(nlohmann::json& j, const CylindricalProjection& p) {
    j = nlohmann::json::object();

    if (p.quality.has_value()) {
        j["quality"] = std::to_string(*p.quality);
    }

    if (p.rotation.has_value()) {
        j["rotation"] = *p.rotation;
    }

    if (p.heightOffset.has_value()) {
        j["heightoffset"] = *p.heightOffset;
    }

    if (p.radius.has_value()) {
        j["radius"] = *p.radius;
    }
}

void from_json(const nlohmann::json& j, EquirectangularProjection& p) {
    if (auto it = j.find("quality");  it != j.end()) {
        std::string quality = it->get<std::string>();
        p.quality = cubeMapResolutionForQuality(quality);
    }
}

void to_json(nlohmann::json& j, const EquirectangularProjection& p) {
    if (p.quality.has_value()) {
        j["quality"] = std::to_string(*p.quality);
    }
}

void from_json(const nlohmann::json& j, ProjectionPlane& p) {
    auto itLl = j.find("lowerleft");
    auto itUl = j.find("upperleft");
    auto itUr = j.find("upperright");

    if (itLl == j.end() || itUl == j.end() || itUr == j.end()) {
        throw Err(6010, "Failed parsing coordinates. Missing elements");
    }

    j.at("lowerleft").get_to(p.lowerLeft);
    j.at("upperleft").get_to(p.upperLeft);
    j.at("upperright").get_to(p.upperRight);
}

void to_json(nlohmann::json& j, const ProjectionPlane& p) {
    j["lowerleft"] = p.lowerLeft;
    j["upperleft"] = p.upperLeft;
    j["upperright"] = p.upperRight;
}

void from_json(const nlohmann::json& j, Viewport& v) {
    parseValue(j, "user", v.user);
    if (auto it = j.find("overlay");  it != j.end()) {
        v.overlayTexture = std::filesystem::absolute(it->get<std::string>()).string();
    }
    if (auto it = j.find("blendmask");  it != j.end()) {
        v.blendMaskTexture = std::filesystem::absolute(it->get<std::string>()).string();
    }
    if (auto it = j.find("blacklevelmask");  it != j.end()) {
        v.blackLevelMaskTexture =
            std::filesystem::absolute(it->get<std::string>()).string();
    }
    if (auto it = j.find("mesh");  it != j.end()) {
        v.correctionMeshTexture =
            std::filesystem::absolute(it->get<std::string>()).string();
    }

    parseValue(j, "tracked", v.isTracked);

    if (auto it = j.find("eye");  it != j.end()) {
        std::string eye = it->get<std::string>();
        v.eye = parseEye(eye);
    }

    parseValue(j, "pos", v.position);
    parseValue(j, "size", v.size);

    if (auto it = j.find("projection");  it != j.end()) {
        if (it->is_null()) {
            v.projection = sgct::config::NoProjection();
        }
        else {
            std::string type = it->at("type").get<std::string>();
            if (type == "PlanarProjection") {
                v.projection = it->get<PlanarProjection>();
            }
            else if (type == "FisheyeProjection") {
                v.projection = it->get<FisheyeProjection>();
            }
            else if (type == "SphericalMirrorProjection") {
                v.projection = it->get<SphericalMirrorProjection>();
            }
            else if (type == "SpoutOutputProjection") {
                v.projection = it->get<SpoutOutputProjection>();
            }
            else if (type == "SpoutFlatProjection") {
                v.projection = it->get<SpoutFlatProjection>();
            }
            else if (type == "CylindricalProjection") {
                v.projection = it->get<CylindricalProjection>();
            }
            else if (type == "EquirectangularProjection") {
                v.projection = it->get<EquirectangularProjection>();
            }
            else if (type == "ProjectionPlane") {
                v.projection = it->get<ProjectionPlane>();
            }
            else {
                throw Err(6089, fmt::format("Unknown projection type '{}'", type));
            }
        }
    }
}

void to_json(nlohmann::json& j, const Viewport& v) {
    if (v.user.has_value()) {
        j["user"] = *v.user;
    }

    if (v.overlayTexture.has_value()) {
        j["overlay"] = *v.overlayTexture;
    }

    if (v.blendMaskTexture.has_value()) {
        j["blendmask"] = *v.blendMaskTexture;
    }

    if (v.blackLevelMaskTexture.has_value()) {
        j["blacklevelmask"] = *v.blackLevelMaskTexture;
    }

    if (v.correctionMeshTexture.has_value()) {
        j["mesh"] = *v.correctionMeshTexture;
    }

    if (v.isTracked.has_value()) {
        j["tracked"] = *v.isTracked;
    }

    if (v.eye.has_value()) {
        switch (*v.eye) {
            case Viewport::Eye::Mono:
                j["eye"] = "center";
                break;
            case Viewport::Eye::StereoLeft:
                j["eye"] = "left";
                break;
            case Viewport::Eye::StereoRight:
                j["eye"] = "right";
                break;
        }
    }

    if (v.position.has_value()) {
        j["pos"] = *v.position;
    }

    if (v.size.has_value()) {
        j["size"] = *v.size;
    }

    j["projection"] = std::visit(overloaded{
        [](const config::NoProjection&) {
            return nlohmann::json();
        },
        [](const config::PlanarProjection& p) {
            nlohmann::json proj = p;
            proj["type"] = "PlanarProjection";
            return proj;
        },
        [](const config::FisheyeProjection& p) {
            nlohmann::json proj = p;
            proj["type"] = "FisheyeProjection";
            return proj;
        },
        [](const config::SphericalMirrorProjection& p) {
            nlohmann::json proj = p;
            proj["type"] = "SphericalMirrorProjection";
            return proj;
        },
        [](const config::SpoutOutputProjection& p) {
            nlohmann::json proj = p;
            proj["type"] = "SpoutOutputProjection";
            return proj;
        },
        [](const config::SpoutFlatProjection& p) {
            nlohmann::json proj = p;
            proj["type"] = "SpoutFlatProjection";
            return proj;
        },
        [](const config::CylindricalProjection& p) {
            nlohmann::json proj = p;
            proj["type"] = "CylindricalProjection";
            return proj;
        },
        [](const config::EquirectangularProjection& p) {
            nlohmann::json proj = p;
            proj["type"] = "EquirectangularProjection";
            return proj;
        },
        [](const config::ProjectionPlane& p) {
            nlohmann::json proj = p;
            proj["type"] = "ProjectionPlane";
            return proj;
        }
        }, v.projection);
}

void from_json(const nlohmann::json& j, Window& w) {
    std::optional<int> id;
    parseValue(j, "id", id);
    w.id = id.value_or(InvalidWindowIndex);

    parseValue(j, "name", w.name);
    parseValue(j, "tags", w.tags);

    if (auto it = j.find("bufferbitdepth");  it != j.end()) {
        std::string bbd = it->get<std::string>();
        w.bufferBitDepth = parseBufferColorBitDepth(bbd);
    }

    parseValue(j, "fullscreen", w.isFullScreen);
    parseValue(j, "autoiconify", w.shouldAutoiconify);
    parseValue(j, "hidemousecursor", w.hideMouseCursor);
    parseValue(j, "floating", w.isFloating);
    parseValue(j, "alwaysrender", w.alwaysRender);
    parseValue(j, "hidden", w.isHidden);
    parseValue(j, "doublebuffered", w.doubleBuffered);

    parseValue(j, "msaa", w.msaa);
    parseValue(j, "alpha", w.hasAlpha);
    parseValue(j, "fxaa", w.useFxaa);

    parseValue(j, "border", w.isDecorated);
    parseValue(j, "resizable", w.isResizable);
    parseValue(j, "mirror", w.isMirrored);
    parseValue(j, "draw2d", w.draw2D);
    parseValue(j, "draw3d", w.draw3D);
    parseValue(j, "blitwindowid", w.blitWindowId);
    parseValue(j, "monitor", w.monitor);

    if (auto it = j.find("mpcdi");  it != j.end()) {
        w.mpcdi = std::filesystem::absolute(it->get<std::string>()).string();
    }

    if (auto it = j.find("stereo");  it != j.end()) {
        w.stereo = parseStereoType(it->get<std::string>());
    }

    parseValue(j, "pos", w.pos);
    parseValue(j, "size", w.size);
    parseValue(j, "res", w.resolution);

    parseValue(j, "viewports", w.viewports);
}

void to_json(nlohmann::json& j, const Window& w) {
    j["id"] = w.id;

    if (w.name.has_value()) {
        j["name"] = *w.name;
    }

    if (!w.tags.empty()) {
        j["tags"] = w.tags;
    }

    if (w.bufferBitDepth.has_value()) {
        switch (*w.bufferBitDepth) {
            case Window::ColorBitDepth::Depth8:
                j["bufferbitdepth"] = "8";
                break;
            case Window::ColorBitDepth::Depth16:
                j["bufferbitdepth"] = "16";
                break;
            case Window::ColorBitDepth::Depth16Float:
                j["bufferbitdepth"] = "16f";
                break;
            case Window::ColorBitDepth::Depth32Float:
                j["bufferbitdepth"] = "32f";
                break;
            case Window::ColorBitDepth::Depth16Int:
                j["bufferbitdepth"] = "16i";
                break;
            case Window::ColorBitDepth::Depth32Int:
                j["bufferbitdepth"] = "32i";
                break;
            case Window::ColorBitDepth::Depth16UInt:
                j["bufferbitdepth"] = "16ui";
                break;
            case Window::ColorBitDepth::Depth32UInt:
                j["bufferbitdepth"] = "32ui";
                break;
        }
    }

    if (w.isFullScreen.has_value()) {
        j["fullscreen"] = *w.isFullScreen;
    }

    if (w.shouldAutoiconify.has_value()) {
        j["autoiconify"] = *w.shouldAutoiconify;
    }

    if (w.hideMouseCursor.has_value()) {
        j["hidemousecursor"] = *w.hideMouseCursor;
    }

    if (w.isFloating.has_value()) {
        j["floating"] = *w.isFloating;
    }

    if (w.alwaysRender.has_value()) {
        j["alwaysrender"] = *w.alwaysRender;
    }

    if (w.isHidden.has_value()) {
        j["hidden"] = *w.isHidden;
    }

    if (w.doubleBuffered.has_value()) {
        j["doublebuffered"] = *w.doubleBuffered;
    }

    if (w.msaa.has_value()) {
        j["msaa"] = *w.msaa;
    }

    if (w.hasAlpha.has_value()) {
        j["alpha"] = *w.hasAlpha;
    }

    if (w.useFxaa.has_value()) {
        j["fxaa"] = *w.useFxaa;
    }

    if (w.isDecorated.has_value()) {
        j["border"] = *w.isDecorated;
    }

    if (w.isResizable.has_value()) {
        j["resizable"] = *w.isResizable;
    }

    if (w.isMirrored.has_value()) {
        j["mirror"] = *w.isMirrored;
    }

    if (w.draw2D.has_value()) {
        j["draw2d"] = *w.draw2D;
    }

    if (w.draw3D.has_value()) {
        j["draw3d"] = *w.draw3D;
    }

    if (w.blitWindowId.has_value()) {
        j["blitwindowid"] = *w.blitWindowId;
    }

    if (w.monitor.has_value()) {
        j["monitor"] = *w.monitor;
    }

    if (w.mpcdi.has_value()) {
        j["mpcdi"] = *w.mpcdi;
    }

    if (w.stereo.has_value()) {
        j["stereo"] = toString(*w.stereo);
    }

    if (w.pos.has_value()) {
        j["pos"] = *w.pos;
    }

    j["size"] = w.size;

    if (w.resolution.has_value()) {
        j["res"] = *w.resolution;
    }

    if (!w.viewports.empty()) {
        j["viewports"] = w.viewports;
    }
}

void from_json(const nlohmann::json& j, Node& n) {
    if (auto it = j.find("address");  it != j.end()) {
        it->get_to(n.address);
    }
    else {
        throw Err(6040, "Missing field address in node");
    }

    if (auto it = j.find("port");  it != j.end()) {
        it->get_to(n.port);
    }
    else {
        throw Err(6041, "Missing field port in node");
    }

    parseValue(j, "datatransferport", n.dataTransferPort);
    parseValue(j, "swaplock", n.swapLock);

    parseValue(j, "windows", n.windows);
    for (size_t i = 0; i < n.windows.size(); i += 1) {
        if (n.windows[i].id == InvalidWindowIndex) {
            n.windows[i].id = static_cast<int>(i);
        }
    }
}

void to_json(nlohmann::json& j, const Node& n) {
    j["address"] = n.address;
    j["port"] = n.port;

    if (n.dataTransferPort.has_value()) {
        j["datatransferport"] = *n.dataTransferPort;
    }

    if (n.swapLock.has_value()) {
        j["swaplock"] = *n.swapLock;
    }

    if (!n.windows.empty()) {
        j["windows"] = n.windows;
    }
}

void from_json(const nlohmann::json& j, Cluster& c) {
    if (auto it = j.find("masteraddress");  it != j.end()) {
        it->get_to(c.masterAddress);
    }
    else {
        throw Err(6084, "Cannot find master address");
    }

    parseValue(j, "threadaffinity", c.setThreadAffinity);
    parseValue(j, "debuglog", c.debugLog);
    parseValue(j, "externalcontrolport", c.externalControlPort);
    parseValue(j, "firmsync", c.firmSync);

    parseValue(j, "scene", c.scene);
    parseValue(j, "users", c.users);
    parseValue(j, "settings", c.settings);
    parseValue(j, "capture", c.capture);

    parseValue(j, "trackers", c.trackers);
    parseValue(j, "nodes", c.nodes);
}

void to_json(nlohmann::json& j, const Cluster& c) {
    j["masteraddress"] = c.masterAddress;

    if (c.setThreadAffinity.has_value()) {
        j["threadaffinity"] = *c.setThreadAffinity;
    }

    if (c.debugLog.has_value()) {
        j["debuglog"] = *c.debugLog;
    }

    if (c.externalControlPort.has_value()) {
        j["externalcontrolport"] = *c.externalControlPort;
    }

    if (c.firmSync.has_value()) {
        j["firmsync"] = *c.firmSync;
    }

    if (c.scene.has_value()) {
        j["scene"] = *c.scene;
    }

    if (!c.users.empty()) {
        j["users"] = c.users;
    }

    if (c.settings.has_value()) {
        j["settings"] = *c.settings;
    }

    if (c.capture.has_value()) {
        j["capture"] = *c.capture;
    }

    if (!c.trackers.empty()) {
        j["trackers"] = c.trackers;
    }

    if (!c.nodes.empty()) {
        j["nodes"] = c.nodes;
    }
}

void from_json(const nlohmann::json& j, GeneratorVersion& v) {
    if (auto it = j.find("generator");  it != j.end()) {
        SpoutOutputProjection::Channels c;
        parseValue(*it, "name", v.name);
        parseValue(*it, "major", v.major);
        parseValue(*it, "minor", v.minor);
    }
    else {
<<<<<<< HEAD
        throw Err(6089, "This configuration file was not generated from the window "
            "editor, and thus cannot be edited (missing field 'generator' in file)");
=======
        throw Err(6089, "Missing field generator in file");
>>>>>>> 107940f1
    }
}

void to_json(nlohmann::json& j, const GeneratorVersion& v) {
    j["name"] = v.name;
    j["major"] = v.major;
    j["minor"] = v.minor;
}

} // namespace sgct::config

namespace sgct {

config::Cluster readConfig(const std::string& filename) {
    Log::Debug(fmt::format("Parsing XML config '{}'", filename));
    if (filename.empty()) {
        throw Err(6080, "No configuration file provided");
    }

    std::string name = std::filesystem::absolute(filename).string();
    if (!std::filesystem::exists(name)) {
        throw Err(
            6081,
            fmt::format("Could not find configuration file: {}", name)
        );
    }

    // First save the old current working directory, set the new one
    std::filesystem::path oldPwd = std::filesystem::current_path();
    std::filesystem::path configFolder = std::filesystem::path(name).parent_path();
    if (!configFolder.empty()) {
        std::filesystem::current_path(configFolder);
    }

    // Then load the cluster
    config::Cluster cluster = [](std::filesystem::path path) {
        if (path.extension() == ".xml") {
            return xmlconfig::readXMLFile(path);
        }
        else if (path.extension() == ".json") {
            try {
                std::ifstream f(path);
                std::string contents = std::string(
                    (std::istreambuf_iterator<char>(f)),
                    std::istreambuf_iterator<char>()
                );
                return readJsonConfig(contents);
            }
            catch (const nlohmann::json::exception& e) {
                throw Err(6082, e.what());
            }
        }
        else {
            throw Err(
                6088,
                fmt::format("Unsupported file extension {}", path.extension().string())
            );
        }
    }(name);

    // and reset the current working directory to the old value
    std::filesystem::current_path(oldPwd);

    Log::Debug(fmt::format("Config file '{}' read successfully", name));
    Log::Info(fmt::format("Number of nodes in cluster: {}", cluster.nodes.size()));

    for (size_t i = 0; i < cluster.nodes.size(); i++) {
        const config::Node& node = cluster.nodes[i];
        Log::Info(fmt::format(
            "\tNode ({}) address: {} [{}]", i, node.address, node.port
        ));
    }

    return cluster;
}

sgct::config::Cluster readJsonConfig(std::string_view configuration) {
    nlohmann::json j = nlohmann::json::parse(configuration);

    auto it = j.find("version");
    if (it == j.end()) {
        throw std::runtime_error("Missing 'version' information");
    }

    sgct::config::Cluster cluster;
    from_json(j, cluster);
    cluster.success = true;
    return cluster;
}

std::string serializeConfig(const config::Cluster& cluster,
                            std::optional<config::GeneratorVersion> genVersion)
{
    nlohmann::json res;
    res["version"] = 1;
    if (genVersion) {
        res["generator"] = genVersion.value();
    }
    to_json(res, cluster);
    return res.dump(2);
}

class custom_error_handler : public nlohmann::json_schema::basic_error_handler
{
public:
    void error(const nlohmann::json::json_pointer &ptr, const nlohmann::json &instance,
               const std::string &message) override;
    bool validationSucceeded();
    std::string& message();
private:
    std::string mErrMessage;
};

void custom_error_handler::error(const nlohmann::json::json_pointer &ptr,
                                 const nlohmann::json &instance,
                                 const std::string &message)
{
    nlohmann::json_schema::basic_error_handler::error(ptr, instance, message);
    mErrMessage = fmt::format("Validation of config file failed against schema '{}'"
        "at entry in json file: {}", message, instance);
}

bool custom_error_handler::validationSucceeded() {
    return mErrMessage.empty();
}

std::string& custom_error_handler::message() {
    return mErrMessage;
}

std::string stringifyJsonFile(const std::string& filename) {
    std::ifstream myfile;
    myfile.open(filename);
    if (myfile.fail()) {
        throw Err(6082, fmt::format("Failed to open '{}'.", filename));
    }
    std::stringstream buffer;
    buffer << myfile.rdbuf();
    return buffer.str();
}

<<<<<<< HEAD
bool validateConfigAgainstSchema(const std::string& config,
                                 const std::string& schema,
                                 const std::string& validationTypeExplanation)
=======
bool validateConfigAgainstSchema(const std::string& config, const std::string& schema,
                                 std::string& resultMessage)
>>>>>>> 107940f1
{
    Log::Debug(fmt::format("Validating config '{}' against schema '{}'", config, schema));
    if (config.empty()) {
        throw Err(6080, "No configuration file provided");
    }
    if (schema.empty()) {
        throw Err(6080, "No schema file provided");
    }

    std::string configName = std::filesystem::absolute(config).string();
    if (!std::filesystem::exists(configName)) {
        throw Err(
            6081,
            fmt::format("Could not find configuration file: {}", configName)
        );
    }
    std::string schemaName = std::filesystem::absolute(schema).string();
    if (!std::filesystem::exists(schemaName)) {
        throw Err(
            6081,
            fmt::format("Could not find schema file: {}", schemaName)
        );
    }
    std::filesystem::path schemaDir = std::filesystem::path(schema).parent_path();

    try {
        // The schema is defined based upon string from file
        std::string schemaString = stringifyJsonFile(schema);
        Log::Debug(fmt::format("Parsing schema from '{}'", schema));
        nlohmann::json schemaInput = nlohmann::json::parse(schemaString);
        Log::Debug("Configuring validator");
        nlohmann::json_schema::json_validator validator(
            schemaInput,
            [&schemaDir] (const nlohmann::json_uri& id, nlohmann::json& value) {
                std::string loadPath = schemaDir.string() + std::string("/") +
                    id.to_string();
                size_t lbIndex = loadPath.find("#");
                if (lbIndex != std::string::npos) {
                    loadPath = loadPath.substr(0, lbIndex);
                }
                //Remove trailing spaces
                if(loadPath.length() > 0 ) {
                    const size_t strEnd = loadPath.find_last_not_of(" #\t\r\n\0");
                    loadPath = loadPath.substr(0, strEnd + 1);
                }
                if (std::filesystem::exists(loadPath)) {
                    Log::Debug(fmt::format("Loading schema file '{}'.", loadPath));
                    std::string newSchema = stringifyJsonFile(loadPath);
                    value = nlohmann::json::parse(newSchema);
                }
                else {
                    throw Err(
                        6081,
                        fmt::format("Could not find schema file to load: {}", loadPath)
                    );
                }
            }
        );
        //validator.set_root_schema(person_schema, &mySchemaLoader); //insert root schema
        std::string cfgString = stringifyJsonFile(std::string(config));
        nlohmann::json sgct_cfg = nlohmann::json::parse(cfgString);
        custom_error_handler err;
        //Need to get custom_error_handler working again
        validator.validate(sgct_cfg);//, err);
        if (!err.validationSucceeded()) {
            //Log::Debug(err.message());
        }
<<<<<<< HEAD
    }
    catch (const nlohmann::json::parse_error& e) {
        convertToSgctExceptionAndThrow(schema, validationTypeExplanation, e.what());
    }
    catch (const std::runtime_error& e) {
        convertToSgctExceptionAndThrow(schema, validationTypeExplanation, e.what());
    }
    catch (const std::exception &e) {
        //This should be an "Unknown error" once the custom error handler is working again
        convertToSgctExceptionAndThrow(schema, validationTypeExplanation, e.what());
=======
    } catch (const nlohmann::json::parse_error& pe) {
        throw Err(
            6089,
            fmt::format("Parsing of schema file '{}' failed with syntax error: {}",
                schema, pe.what())
        );
    } catch (const std::exception &e) {
        //This should be an "Unknown error" once the custom error handler is working again
        throw Err(6089, std::string(e.what()));
>>>>>>> 107940f1
    }
    return true;
}

<<<<<<< HEAD
void convertToSgctExceptionAndThrow(const std::string& schema,
                                    const std::string& validationTypeExplanation,
                                    const std::string& exceptionMessage)
{
    throw Err(
        6089,
        fmt::format("Checking this configuration file against schema '{}' failed. "
            "{}. Schema validator provided the following error message: {}",
            schema, validationTypeExplanation, exceptionMessage)
    );
}

=======
>>>>>>> 107940f1
sgct::config::GeneratorVersion readJsonGeneratorVersion(const std::string& configuration) {
    nlohmann::json j = nlohmann::json::parse(stringifyJsonFile(configuration));
    auto it = j.find("version");
    if (it == j.end()) {
        throw std::runtime_error("Missing 'version' information");
    }
    sgct::config::GeneratorVersion genVersion;
    from_json(j, genVersion);
    return genVersion;
}

sgct::config::GeneratorVersion readConfigGenerator(const std::string& filename) {
    std::string name = std::filesystem::absolute(filename).string();
    if (!std::filesystem::exists(name)) {
        throw Err(
            6081,
            fmt::format("Could not find configuration file: {}", name)
        );
    }

    config::GeneratorVersion genVersion = [](std::filesystem::path path) {
        if (path.extension() == ".json") {
            try {
                std::ifstream f(path);
                std::string contents = std::string(
                    (std::istreambuf_iterator<char>(f)),
                    std::istreambuf_iterator<char>()
                );
                return readJsonGeneratorVersion(contents);
            }
            catch (const nlohmann::json::exception& e) {
                throw Err(6082, e.what());
            }
        }
        else {
            throw Err(
                6088,
                fmt::format("Unsupported file extension {}", path.extension().string())
            );
        }
    }(name);

    Log::Debug(fmt::format("Config file '{}' read for generator version:"
                           "'{}' version {}.{}", name, genVersion.name, genVersion.major,
                           genVersion.minor));

    return genVersion;
}


} // namespace sgct<|MERGE_RESOLUTION|>--- conflicted
+++ resolved
@@ -2417,12 +2417,8 @@
         parseValue(*it, "minor", v.minor);
     }
     else {
-<<<<<<< HEAD
         throw Err(6089, "This configuration file was not generated from the window "
             "editor, and thus cannot be edited (missing field 'generator' in file)");
-=======
-        throw Err(6089, "Missing field generator in file");
->>>>>>> 107940f1
     }
 }
 
@@ -2564,14 +2560,9 @@
     return buffer.str();
 }
 
-<<<<<<< HEAD
 bool validateConfigAgainstSchema(const std::string& config,
                                  const std::string& schema,
                                  const std::string& validationTypeExplanation)
-=======
-bool validateConfigAgainstSchema(const std::string& config, const std::string& schema,
-                                 std::string& resultMessage)
->>>>>>> 107940f1
 {
     Log::Debug(fmt::format("Validating config '{}' against schema '{}'", config, schema));
     if (config.empty()) {
@@ -2639,7 +2630,6 @@
         if (!err.validationSucceeded()) {
             //Log::Debug(err.message());
         }
-<<<<<<< HEAD
     }
     catch (const nlohmann::json::parse_error& e) {
         convertToSgctExceptionAndThrow(schema, validationTypeExplanation, e.what());
@@ -2650,22 +2640,9 @@
     catch (const std::exception &e) {
         //This should be an "Unknown error" once the custom error handler is working again
         convertToSgctExceptionAndThrow(schema, validationTypeExplanation, e.what());
-=======
-    } catch (const nlohmann::json::parse_error& pe) {
-        throw Err(
-            6089,
-            fmt::format("Parsing of schema file '{}' failed with syntax error: {}",
-                schema, pe.what())
-        );
-    } catch (const std::exception &e) {
-        //This should be an "Unknown error" once the custom error handler is working again
-        throw Err(6089, std::string(e.what()));
->>>>>>> 107940f1
-    }
-    return true;
-}
-
-<<<<<<< HEAD
+    }
+}
+
 void convertToSgctExceptionAndThrow(const std::string& schema,
                                     const std::string& validationTypeExplanation,
                                     const std::string& exceptionMessage)
@@ -2678,8 +2655,6 @@
     );
 }
 
-=======
->>>>>>> 107940f1
 sgct::config::GeneratorVersion readJsonGeneratorVersion(const std::string& configuration) {
     nlohmann::json j = nlohmann::json::parse(stringifyJsonFile(configuration));
     auto it = j.find("version");
