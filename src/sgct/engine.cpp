--- conflicted
+++ resolved
@@ -36,15 +36,10 @@
 #include <numeric>
 #include <cmath>
 
-<<<<<<< HEAD
 #ifdef WIN32
-  #include <glad/glad_wgl.h>
-=======
-#ifdef _WIN32
 #include <glad/glad_wgl.h>
 #else
 #include <glad/glad.h>
->>>>>>> bb3856a4
 #endif
 
 #define GLFW_INCLUDE_NONE
