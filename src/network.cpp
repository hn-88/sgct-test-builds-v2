--- conflicted
+++ resolved
@@ -272,44 +272,7 @@
         throw Err(5006, std::format("Failed to set reuse address: {}", SGCT_ERRNO));
     }
 
-<<<<<<< HEAD
     if (type() != Network::ConnectionType::SyncConnection) {
-=======
-    if (type() == Network::ConnectionType::SyncConnection) {
-        const int bufferSize = SocketBufferSize;
-        int iResult = setsockopt(
-            *socket,
-            SOL_SOCKET,
-            SO_RCVBUF,
-            reinterpret_cast<const char*>(&bufferSize),
-            sizeof(bufferSize)
-        );
-        if (iResult == SOCKET_ERROR) {
-            throw Err(
-                5007,
-                std::format(
-                    "Failed to set send buffer size to {}. {}", bufferSize, SGCT_ERRNO
-                )
-            );
-        }
-        iResult = setsockopt(
-            *socket,
-            SOL_SOCKET,
-            SO_SNDBUF,
-            reinterpret_cast<const char*>(&bufferSize),
-            sizeof(bufferSize)
-        );
-        if (iResult == SOCKET_ERROR) {
-            throw Err(
-                5008,
-                std::format(
-                    "Failed to set receive buffer size to {}. {}", bufferSize, SGCT_ERRNO
-                )
-            );
-        }
-    }
-    else {
->>>>>>> f6f997c5
         // set on all connections types, cluster nodes sends data several times per
         // second so there is no need so send alive packages
         const int iResult = setsockopt(
@@ -484,17 +447,12 @@
         if (tmpRes > 0) {
             iResult += tmpRes;
         }
-<<<<<<< HEAD
-        else if (SGCT_ERRNO == sgctError && attempts <= MaxNumberOfAttempts) {
-            Log::Warning(fmt::format(
-=======
 #ifdef WIN32
         else if (SGCT_ERRNO == WSAEINTR && attempts <= MaxNumberOfAttempts) {
 #else
         else if (SGCT_ERRNO == EINTR && attempts <= MaxNumberOfAttempts) {
 #endif
             Log::Warning(std::format(
->>>>>>> f6f997c5
                 "Receiving data after interrupted system error (attempt {})", attempts
             ));
             attempts++;
